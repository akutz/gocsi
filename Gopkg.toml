--- conflicted
+++ resolved
@@ -3,36 +3,10 @@
 #
 # Refer to https://github.com/toml-lang/toml for detailed TOML docs.
 
-<<<<<<< HEAD
-[[constraint]]
-  name = "github.com/container-storage-interface/spec"
-  branch = "master"
-
-[[constraint]]
-  name = "github.com/golang/protobuf"
-  branch = "master"
-
-[[constraint]]
-  name = "golang.org/x/net"
-  branch = "master"
-
-[[constraint]]
-  name = "google.golang.org/grpc"
-  version = "1.5.2"
-
-[[constraint]]
-  name = "github.com/sirupsen/logrus"
-  branch = "master"
-
-[[constraint]]
-  name = "github.com/coreos/etcd"
-  version = "v3.2.15"
-=======
 [prune]
   non-go = true
   go-tests = true
   unused-packages = true
->>>>>>> 908901d4
 
   [[prune.project]]
       name = "github.com/onsi/ginkgo"
@@ -40,4 +14,4 @@
 
 [[constraint]]
   name = "github.com/container-storage-interface/spec"
-  version = "0.1.0"+  branch = "master"